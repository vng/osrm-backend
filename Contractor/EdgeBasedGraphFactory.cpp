/*
 open source routing machine
 Copyright (C) Dennis Luxen, others 2010

 This program is free software; you can redistribute it and/or modify
 it under the terms of the GNU AFFERO General Public License as published by
 the Free Software Foundation; either version 3 of the License, or
 any later version.

 This program is distributed in the hope that it will be useful,
 but WITHOUT ANY WARRANTY; without even the implied warranty of
 MERCHANTABILITY or FITNESS FOR A PARTICULAR PURPOSE.  See the
 GNU General Public License for more details.

 You should have received a copy of the GNU Affero General Public License
 along with this program; if not, write to the Free Software
 Foundation, Inc., 59 Temple Place, Suite 330, Boston, MA  02111-1307  USA
 or see http://www.gnu.org/licenses/agpl.txt.
 */

#ifdef _GLIBCXX_PARALLEL
#include <parallel/algorithm>
#else
#include <algorithm>
#endif
#include <boost/foreach.hpp>

#include "../Util/OpenMPReplacement.h"
#include "EdgeBasedGraphFactory.h"

template<>
EdgeBasedGraphFactory::EdgeBasedGraphFactory(int nodes, std::vector<NodeBasedEdge> & inputEdges, std::vector<_Restriction> & irs, std::vector<NodeInfo> & nI)
: inputRestrictions(irs), inputNodeInfoList(nI) {

#ifdef _GLIBCXX_PARALLEL
    __gnu_parallel::sort(inputRestrictions.begin(), inputRestrictions.end(), CmpRestrictionByFrom);
#else
    std::sort(inputRestrictions.begin(), inputRestrictions.end(), CmpRestrictionByFrom);
#endif

    std::vector< _NodeBasedEdge > edges;
    edges.reserve( 2 * inputEdges.size() );
    for ( std::vector< NodeBasedEdge >::const_iterator i = inputEdges.begin(), e = inputEdges.end(); i != e; ++i ) {
        _NodeBasedEdge edge;
        edge.source = i->source();
        edge.target = i->target();

        if(edge.source == edge.target)
            continue;

        edge.data.distance = (std::max)((int)i->weight(), 1 );
        assert( edge.data.distance > 0 );
        edge.data.shortcut = false;
        edge.data.roundabout = i->isRoundabout();
        edge.data.nameID = i->name();
        edge.data.type = i->type();
        edge.data.forward = i->isForward();
        edge.data.backward = i->isBackward();
        edge.data.edgeBasedNodeID = edges.size();
        edges.push_back( edge );
        if( edge.data.backward ) {
            std::swap( edge.source, edge.target );
            edge.data.forward = i->isBackward();
            edge.data.backward = i->isForward();
            edge.data.edgeBasedNodeID = edges.size();
            edges.push_back( edge );
        }
    }


#ifdef _GLIBCXX_PARALLEL
    __gnu_parallel::sort( edges.begin(), edges.end() );
#else
    sort( edges.begin(), edges.end() );
#endif

    _nodeBasedGraph.reset(new _NodeBasedDynamicGraph( nodes, edges ));
    INFO("Converted " << inputEdges.size() << " node-based edges into " << _nodeBasedGraph->GetNumberOfEdges() << " edge-based nodes.");
}

template<>
void EdgeBasedGraphFactory::GetEdgeBasedEdges( std::vector< EdgeBasedEdge >& outputEdgeList ) {

    GUARANTEE(0 == outputEdgeList.size(), "Vector passed to EdgeBasedGraphFactory::GetEdgeBasedEdges(..) is not empty");
    GUARANTEE(0 != edgeBasedEdges.size(), "No edges in edge based graph");

    edgeBasedEdges.swap(outputEdgeList);
}

void EdgeBasedGraphFactory::GetEdgeBasedNodes( std::vector< EdgeBasedNode> & nodes) {
    BOOST_FOREACH(EdgeBasedNode & node, edgeBasedNodes){
        assert(node.lat1 != INT_MAX);
        assert(node.lat2 != INT_MAX);
        assert(node.lon1 != INT_MAX);
        assert(node.lon2 != INT_MAX);

        nodes.push_back(node);
    }
}

void EdgeBasedGraphFactory::Run() {
    INFO("Generating Edge based representation of input data");

    std::vector<_Restriction>::iterator restrictionIterator = inputRestrictions.begin();
    Percent p(_nodeBasedGraph->GetNumberOfNodes());
    int numberOfResolvedRestrictions(0);
    int nodeBasedEdgeCounter(0);
    NodeID onlyToNode(0);

    //Loop over all nodes u. Three nested loop look super-linear, but we are dealing with a number linear in the turns only.
    for(_NodeBasedDynamicGraph::NodeIterator u = 0; u < _nodeBasedGraph->GetNumberOfNodes(); ++u ) {
        //loop over all adjacent edge (u,v)
        while(inputRestrictions.end() != restrictionIterator && restrictionIterator->fromNode < u) {
            ++restrictionIterator;
        }
        for(_NodeBasedDynamicGraph::EdgeIterator e1 = _nodeBasedGraph->BeginEdges(u); e1 < _nodeBasedGraph->EndEdges(u); ++e1) {
            ++nodeBasedEdgeCounter;
            _NodeBasedDynamicGraph::NodeIterator v = _nodeBasedGraph->GetTarget(e1);
            //loop over all reachable edges (v,w)
            bool isOnlyAllowed(false);

            //Check every turn restriction originating from this edge if it is an 'only_*'-turn.
            if(restrictionIterator != inputRestrictions.end() && u == restrictionIterator->fromNode) {
                std::vector<_Restriction>::iterator secondRestrictionIterator = restrictionIterator;
                do {
                    if(v == secondRestrictionIterator->viaNode) {
                        if(secondRestrictionIterator->flags.isOnly) {
                            isOnlyAllowed = true;
                            onlyToNode = secondRestrictionIterator->toNode;
                        }
                    }
                    ++secondRestrictionIterator;
                } while(u == secondRestrictionIterator->fromNode);
            }
            if(_nodeBasedGraph->EndEdges(v) == _nodeBasedGraph->BeginEdges(v) + 1 && _nodeBasedGraph->GetEdgeData(e1).type != INT_MAX) {
                EdgeBasedNode currentNode;
                currentNode.nameID = _nodeBasedGraph->GetEdgeData(e1).nameID;
                currentNode.lat1 = inputNodeInfoList[u].lat;
                currentNode.lon1 = inputNodeInfoList[u].lon;
                currentNode.lat2 = inputNodeInfoList[v].lat;
                currentNode.lon2 = inputNodeInfoList[v].lon;
                currentNode.id = _nodeBasedGraph->GetEdgeData(e1).edgeBasedNodeID;

                short startHeight = srtmLookup.height(currentNode.lon1/100000.,currentNode.lat1/100000. );
                short targetHeight = srtmLookup.height(currentNode.lon2/100000.,currentNode.lat2/100000. );
                short heightDiff = startHeight - targetHeight;
                double increase = (heightDiff/ApproximateDistance(currentNode.lat1, currentNode.lon1, currentNode.lat2, currentNode.lon2));
                if(heightDiff != 0)
                    INFO("Increase at dead-end street: " << heightDiff << ", edge length: " << ApproximateDistance(currentNode.lat1, currentNode.lon1, currentNode.lat2, currentNode.lon2) << ", percentage: " << increase );
                //incorporate height diff;

                //todo: get some exponential function to converge to one for n->\infty
                currentNode.weight = _nodeBasedGraph->GetEdgeData(e1).distance;
//                if(increase > 0)
//                    currentNode.weight *= (1.+increase);

                edgeBasedNodes.push_back(currentNode);
            }
            for(_NodeBasedDynamicGraph::EdgeIterator e2 = _nodeBasedGraph->BeginEdges(v); e2 < _nodeBasedGraph->EndEdges(v); ++e2) {
                _NodeBasedDynamicGraph::NodeIterator w = _nodeBasedGraph->GetTarget(e2);
                //if (u,v,w) is a forbidden turn, continue
                bool isTurnRestricted(false);
                if(isOnlyAllowed && w != onlyToNode) {
                    //                     INFO("skipped turn <" << u << "," << v << "," << w << ">, only allowing <" << u << "," << v << "," << onlyToNode << ">");
                    continue;
                }

                if( u != w ) { //only add an edge if turn is not a U-turn
                    if(restrictionIterator != inputRestrictions.end() && u == restrictionIterator->fromNode) {
                        std::vector<_Restriction>::iterator secondRestrictionIterator = restrictionIterator;
                        do {
                            if(v == secondRestrictionIterator->viaNode) {
                                if(w == secondRestrictionIterator->toNode) {
                                    isTurnRestricted = true;
                                }
                            }
                            ++secondRestrictionIterator;
                        } while(u == secondRestrictionIterator->fromNode);
                    }

                    if( !isTurnRestricted || (isOnlyAllowed && w == onlyToNode) ) { //only add an edge if turn is not prohibited
                        if(isOnlyAllowed && w == onlyToNode) {
                            //                            INFO("Adding 'only_*'-turn <" << u << "," << v << "," << w << ">");
                        } else if(isOnlyAllowed && w != onlyToNode) {
                            assert(false);
                        }
                        //new costs for edge based edge (e1, e2) = cost (e1) + tc(e1,e2)
                        const _NodeBasedDynamicGraph::NodeIterator edgeBasedSource = _nodeBasedGraph->GetEdgeData(e1).edgeBasedNodeID;
                        if(edgeBasedSource > _nodeBasedGraph->GetNumberOfEdges()) {
                            ERR("edgeBasedTarget" << edgeBasedSource << ">" << _nodeBasedGraph->GetNumberOfEdges());
                        }
                        const _NodeBasedDynamicGraph::NodeIterator edgeBasedTarget = _nodeBasedGraph->GetEdgeData(e2).edgeBasedNodeID;
                        if(edgeBasedTarget > _nodeBasedGraph->GetNumberOfEdges()) {
                            ERR("edgeBasedTarget" << edgeBasedTarget << ">" << _nodeBasedGraph->GetNumberOfEdges());
                        }

                        //incorporate turn costs, this is just a simple model and can (read: must) be extended
//                        double angle = GetAngleBetweenTwoEdges(inputNodeInfoList[u], inputNodeInfoList[v], inputNodeInfoList[w]);

<<<<<<< HEAD
                        unsigned distance = _nodeBasedGraph->GetEdgeData(e1).distance;//(int)( _nodeBasedGraph->GetEdgeData(e1).distance *(1+std::abs((angle-180.)/180.)));
=======
                        unsigned distance =  _nodeBasedGraph->GetEdgeData(e1).distance;//(int)( _nodeBasedGraph->GetEdgeData(e1).distance *(1+std::abs((angle-180.)/180.)));
>>>>>>> e081cf1c
                        unsigned nameID = _nodeBasedGraph->GetEdgeData(e2).nameID;
                        short turnInstruction = AnalyzeTurn(u, v, w);

                        //create edge-based graph edge
                        EdgeBasedEdge newEdge(edgeBasedSource, edgeBasedTarget, v,  nameID, distance, true, false, turnInstruction);
                        edgeBasedEdges.push_back(newEdge);

                        if(_nodeBasedGraph->GetEdgeData(e1).type != INT_MAX ) {
                            EdgeBasedNode currentNode;
                            currentNode.nameID = _nodeBasedGraph->GetEdgeData(e1).nameID;
                            currentNode.lat1 = inputNodeInfoList[u].lat;
                            currentNode.lon1 = inputNodeInfoList[u].lon;
                            currentNode.lat2 = inputNodeInfoList[v].lat;
                            currentNode.lon2 = inputNodeInfoList[v].lon;
                            currentNode.id = edgeBasedSource;
<<<<<<< HEAD
                            short startHeight = srtmLookup.height(currentNode.lon1/100000.,currentNode.lat1/100000. );
                            short targetHeight = srtmLookup.height(currentNode.lon2/100000.,currentNode.lat2/100000. );
                            short heightDiff = startHeight - targetHeight;
                            double increase = (heightDiff/ApproximateDistance(currentNode.lat1, currentNode.lon1, currentNode.lat2, currentNode.lon2));
                            if(heightDiff != 0)
                                INFO("Increase at turn: " << heightDiff << ", edge length: " << ApproximateDistance(currentNode.lat1, currentNode.lon1, currentNode.lat2, currentNode.lon2) << ", percentage: " << increase );                            //incorporate height diff;
=======
>>>>>>> e081cf1c
                            currentNode.weight = distance;
                            edgeBasedNodes.push_back(currentNode);
                        }
                    } else {
                        ++numberOfResolvedRestrictions;
                    }
                }
            }
        }
        p.printIncrement();
    }
    std::sort(edgeBasedNodes.begin(), edgeBasedNodes.end());
    edgeBasedNodes.erase( std::unique(edgeBasedNodes.begin(), edgeBasedNodes.end()), edgeBasedNodes.end() );
    INFO("Node-based graph contains " << nodeBasedEdgeCounter     << " edges");
    INFO("Edge-based graph contains " << edgeBasedEdges.size()    << " edges, blowup is " << (double)edgeBasedEdges.size()/(double)nodeBasedEdgeCounter);
    INFO("Edge-based graph obeys "    << numberOfResolvedRestrictions   << " turn restrictions, " << (inputRestrictions.size() - numberOfResolvedRestrictions )<< " skipped.");
    INFO("Generated " << edgeBasedNodes.size() << " edge based nodes");
}

short EdgeBasedGraphFactory::AnalyzeTurn(const NodeID u, const NodeID v, const NodeID w) const {
    _NodeBasedDynamicGraph::EdgeIterator edge1 = _nodeBasedGraph->FindEdge(u, v);
    _NodeBasedDynamicGraph::EdgeIterator edge2 = _nodeBasedGraph->FindEdge(v, w);

    _NodeBasedDynamicGraph::EdgeData & data1 = _nodeBasedGraph->GetEdgeData(edge1);
    _NodeBasedDynamicGraph::EdgeData & data2 = _nodeBasedGraph->GetEdgeData(edge2);

    double angle = GetAngleBetweenTwoEdges(inputNodeInfoList[u], inputNodeInfoList[v], inputNodeInfoList[w]);

    //roundabouts need to be handled explicitely
    if(data1.roundabout && data2.roundabout) {
        //Is a turn possible? If yes, we stay on the roundabout!
        if( 1 == (_nodeBasedGraph->EndEdges(v) - _nodeBasedGraph->BeginEdges(v)) ) {
            //No turn possible.
            return TurnInstructions.NoTurn;
        } else {
            return TurnInstructions.StayOnRoundAbout;
        }
    }
    //Does turn start or end on roundabout?
    if(data1.roundabout || data2.roundabout) {
        //We are entering the roundabout
        if( (!data1.roundabout) && data2.roundabout)
            return TurnInstructions.EnterRoundAbout;
        //We are leaving the roundabout
        if(data1.roundabout && (!data2.roundabout) )
            return TurnInstructions.LeaveRoundAbout;
    }

    //If street names stay the same and if we are certain that it is not a roundabout, we skip it.
    if(data1.nameID == data2.nameID)
        return TurnInstructions.NoTurn;

    return TurnInstructions.GetTurnDirectionOfInstruction(angle);
}

unsigned EdgeBasedGraphFactory::GetNumberOfNodes() const {
    return _nodeBasedGraph->GetNumberOfEdges();
}

EdgeBasedGraphFactory::~EdgeBasedGraphFactory() {
}

/* Get angle of line segment (A,C)->(C,B), atan2 magic, formerly cosine theorem*/
template<class CoordinateT>
double EdgeBasedGraphFactory::GetAngleBetweenTwoEdges(const CoordinateT& A, const CoordinateT& C, const CoordinateT& B) const {
    const int v1x = A.lon - C.lon;
    const int v1y = A.lat - C.lat;
    const int v2x = B.lon - C.lon;
    const int v2y = B.lat - C.lat;

    double angle = (atan2((double)v2y,v2x) - atan2((double)v1y,v1x) )*180/M_PI;
    while(angle < 0)
        angle += 360;

    return angle;
}<|MERGE_RESOLUTION|>--- conflicted
+++ resolved
@@ -197,11 +197,7 @@
                         //incorporate turn costs, this is just a simple model and can (read: must) be extended
 //                        double angle = GetAngleBetweenTwoEdges(inputNodeInfoList[u], inputNodeInfoList[v], inputNodeInfoList[w]);
 
-<<<<<<< HEAD
                         unsigned distance = _nodeBasedGraph->GetEdgeData(e1).distance;//(int)( _nodeBasedGraph->GetEdgeData(e1).distance *(1+std::abs((angle-180.)/180.)));
-=======
-                        unsigned distance =  _nodeBasedGraph->GetEdgeData(e1).distance;//(int)( _nodeBasedGraph->GetEdgeData(e1).distance *(1+std::abs((angle-180.)/180.)));
->>>>>>> e081cf1c
                         unsigned nameID = _nodeBasedGraph->GetEdgeData(e2).nameID;
                         short turnInstruction = AnalyzeTurn(u, v, w);
 
@@ -217,15 +213,12 @@
                             currentNode.lat2 = inputNodeInfoList[v].lat;
                             currentNode.lon2 = inputNodeInfoList[v].lon;
                             currentNode.id = edgeBasedSource;
-<<<<<<< HEAD
-                            short startHeight = srtmLookup.height(currentNode.lon1/100000.,currentNode.lat1/100000. );
-                            short targetHeight = srtmLookup.height(currentNode.lon2/100000.,currentNode.lat2/100000. );
-                            short heightDiff = startHeight - targetHeight;
-                            double increase = (heightDiff/ApproximateDistance(currentNode.lat1, currentNode.lon1, currentNode.lat2, currentNode.lon2));
-                            if(heightDiff != 0)
-                                INFO("Increase at turn: " << heightDiff << ", edge length: " << ApproximateDistance(currentNode.lat1, currentNode.lon1, currentNode.lat2, currentNode.lon2) << ", percentage: " << increase );                            //incorporate height diff;
-=======
->>>>>>> e081cf1c
+//                            short startHeight = srtmLookup.height(currentNode.lon1/100000.,currentNode.lat1/100000. );
+//                            short targetHeight = srtmLookup.height(currentNode.lon2/100000.,currentNode.lat2/100000. );
+//                            short heightDiff = startHeight - targetHeight;
+//                            double increase = (heightDiff/ApproximateDistance(currentNode.lat1, currentNode.lon1, currentNode.lat2, currentNode.lon2));
+//                            if(heightDiff != 0)
+//                                INFO("Increase at turn: " << heightDiff << ", edge length: " << ApproximateDistance(currentNode.lat1, currentNode.lon1, currentNode.lat2, currentNode.lon2) << ", percentage: " << increase );                            //incorporate height diff;
                             currentNode.weight = distance;
                             edgeBasedNodes.push_back(currentNode);
                         }
